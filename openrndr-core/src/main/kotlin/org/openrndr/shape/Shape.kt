@file:Suppress("unused", "MemberVisibilityCanPrivate", "MemberVisibilityCanBePrivate")

package org.openrndr.shape

import io.lacuna.artifex.Vec2
import org.openrndr.math.*
import org.openrndr.shape.internal.BezierCubicSampler2D
import org.openrndr.shape.internal.BezierQuadraticSampler2D
import kotlin.math.*
import kotlin.random.Random

data class SegmentPoint(val segment: Segment, val segmentT: Double, val position: Vector2)
data class ContourPoint(val contour: ShapeContour, val contourT: Double, val segment: Segment, val segmentT: Double, val position: Vector2)

enum class SegmentType {
    LINEAR,
    QUADRATIC,
    CUBIC
}

/**
 * Segment describes a linear or bezier path between two points
 */
class Segment {
    val start: Vector2
    val end: Vector2

    /**
     * control points, zero-length iff the segment is linear
     */
    val control: Array<Vector2>

    val linear: Boolean get() = control.isEmpty()

    /**
     * The type of the segment
     */
    val type: SegmentType
        get() {
            return if (linear) {
                SegmentType.LINEAR
            } else {
                if (control.size == 1) {
                    SegmentType.QUADRATIC
                } else {
                    SegmentType.CUBIC
                }
            }
        }

    private var lut: List<Vector2>? = null

    /**
     * Linear segment constructor
     * @param start starting point of the segment
     * @param end end point of the segment
     */
    constructor(start: Vector2, end: Vector2) {
        this.start = start
        this.end = end
        this.control = emptyArray()
    }

    /**
     * Quadratic bezier segment constructor
     * @param start starting point of the segment
     * @param c0 control point
     * @param end end point of the segment
     */
    constructor(start: Vector2, c0: Vector2, end: Vector2) {
        this.start = start
        this.control = arrayOf(c0)
        this.end = end
    }

    /**
     * Cubic bezier segment constructor
     * @param start starting point of the segment
     * @param c0 first control point
     * @param c1 second control point
     * @param end end point of the segment
     */
    constructor(start: Vector2, c0: Vector2, c1: Vector2, end: Vector2) {
        this.start = start
        this.control = arrayOf(c0, c1)
        this.end = end
    }

    constructor(start: Vector2, control: Array<Vector2>, end: Vector2) {
        this.start = start
        this.control = control
        this.end = end
    }

    fun lut(size: Int = 100): List<Vector2> {
        if (lut == null || lut!!.size != size) {
            lut = (0..size).map { position((it.toDouble() / size)) }
        }
        return lut!!
    }

    fun on(point: Vector2, error: Double = 5.0): Double? {
        val lut = lut()
        var hits = 0
        var t = 0.0
        for (i in 0 until lut.size) {
            if ((lut[i] - point).squaredLength < error * error) {
                hits++
                t += i.toDouble() / lut.size
            }
        }
        return if (hits > 0) t / hits else null
    }

    /**
     * Estimate t parameter value for a given length
     * @return a value between 0 and 1
     */
    fun tForLength(length: Double): Double {
        if (type == SegmentType.LINEAR) {
            return (length / this.length).coerceIn(0.0, 1.0)
        }

        val segmentLength = this.length
        val clength = length.coerceIn(0.0, segmentLength)

        if (clength == 0.0) {
            return 0.0
        }
        if (clength >= segmentLength) {
            return 1.0
        }
        var summedLength = 0.0
        lut(100)
        val clut = lut ?: error("no lut")
        val partitionCount = clut.size - 1

        val dt = 1.0 / partitionCount
        for ((index, point) in lut!!.withIndex()) {
            if (index < lut!!.size - 1) {
                val p0 = clut[index]
                val p1 = clut[index + 1]
                val partitionLength = p0.distanceTo(p1)
                summedLength += partitionLength
                if (summedLength >= length) {
                    val localT = index.toDouble() / partitionCount
                    val overshoot = summedLength - length
                    return localT + (overshoot / partitionLength) * dt
                }
            }
        }
        return 1.0
    }

    private fun closest(points: List<Vector2>, query: Vector2): Pair<Int, Vector2> {
        var closestIndex = 0
        var closestValue = points[0]

        var closestDistance = Double.POSITIVE_INFINITY
        for (i in points.indices) {
            val distance = (points[i] - query).squaredLength
            if (distance < closestDistance) {
                closestIndex = i
                closestValue = points[i]
                closestDistance = distance
            }
        }
        return Pair(closestIndex, closestValue)
    }

    /**
     * Find point on segment nearest to `point`
     * @param point the query point
     */
    fun nearest(point: Vector2): SegmentPoint {
        val t = when (type) {
            SegmentType.LINEAR -> {
                val dir = end - start
                val relativePoint = point - start
                (dir dot relativePoint) / dir.squaredLength
            }
            SegmentType.QUADRATIC -> {
                val qa = start - point
                val ab = control[0] - start
                val bc = end - control[0]
                val qc = end - point
                val ac = end - start
                val br = start + end - control[0] - control[0]

                var minDistance = sign(ab cross qa) * qa.length
                var param = -(qa dot ab) / (ab dot ab)

                val distance = sign(bc cross qc) * qc.length
                if (abs(distance) < abs(minDistance)) {
                    minDistance = distance;
                    param = max(1.0, ((point - control[0]) dot bc) / (bc dot bc))
                }

                val a = br dot br
                val b = 3.0 * (ab dot br)
                val c = (2.0 * (ab dot ab)) + (qa dot br)
                val d = qa dot ab
                val ts = solveCubic(a, b, c, d)

                for (t in ts) {
                    if (t > 0 && t < 1) {
                        val endpoint = position(t);
                        val distance = sign(ac cross (endpoint - point)) * (endpoint - point).length
                        if (abs(distance) < abs(minDistance)) {
                            minDistance = distance
                            param = t
                        }
                    }
                }
                param.coerceIn(0.0, 1.0)
            }
            SegmentType.CUBIC -> {
                fun sign(n: Double): Double {
                    val s = Math.signum(n)
                    return if (s == 0.0) -1.0 else s
                }

                val qa = start - point
                val ab = control[0] - start
                val bc = control[1] - control[0]
                val cd = end - control[1]
                val qd = end - point
                val br = bc - ab
                val ax = (cd - bc) - br

                var minDistance = sign(ab cross qa) * qa.length
                var param = -(qa dot ab) / (ab dot ab)

                var distance = sign(cd cross qd) * qd.length
                if (abs(distance) < abs(minDistance)) {
                    minDistance = distance
                    param = max(1.0, (point - control[1] dot cd) / (cd dot cd))
                }
                val SEARCH_STARTS = 4
                val SEARCH_STEPS = 8

                for (i in 0 until SEARCH_STARTS) {
                    var t = i.toDouble() / (SEARCH_STARTS - 1)
                    var step = 0
                    while (true) {
                        val qpt = position(t) - point
                        distance = sign(direction(t) cross qpt) * qpt.length
                        if (abs(distance) < abs(minDistance)) {
                            minDistance = distance
                            param = t
                        }
                        if (step == SEARCH_STEPS) {
                            break
                        }
                        val d1 = (ax * (3 * t * t)) + br * (6 * t) + ab * 3.0
                        val d2 = (ax * (6 * t)) + br * 6.0
                        val dt = (qpt dot d1) / ((d1 dot d1) + (qpt dot d2))
                        if (abs(dt) < 1e-14) {
                            break
                        }
                        t -= dt
                        if (t < 0 || t > 1) {
                            break
                        }
                        step++
                    }
                }
                param.coerceIn(0.0, 1.0)
            }
        }
        val closest = position(t)
        return SegmentPoint(this, t, closest)
    }


    fun transform(transform: Matrix44): Segment {
        return if (transform === Matrix44.IDENTITY) {
            this
        } else {
            val tstart = (transform * (start.xy01)).div.xy
            val tend = (transform * (end.xy01)).div.xy
            val tcontrol = when (control.size) {
                2 -> arrayOf((transform * control[0].xy01).div.xy, (transform * control[1].xy01).div.xy)
                1 -> arrayOf((transform * control[0].xy01).div.xy)
                else -> emptyArray()
            }
            Segment(tstart, tcontrol, tend)
        }
    }

    fun adaptivePositions(distanceTolerance: Double = 0.5): List<Vector2> = when (control.size) {
        0 -> listOf(start, end)
        1 -> BezierQuadraticSampler2D().apply { this.distanceTolerance = distanceTolerance }.sample(start, control[0], end).first
        2 -> BezierCubicSampler2D().apply { this.distanceTolerance = distanceTolerance }.sample(start, control[0], control[1], end).first
        else -> throw RuntimeException("unsupported number of control points")
    }

    fun adaptivePositionsAndNormals(distanceTolerance: Double = 0.5): Pair<List<Vector2>, List<Vector2>> = when (control.size) {
        0 -> Pair(listOf(start, end), listOf(end - start, end - start))
        1 -> BezierQuadraticSampler2D().apply { this.distanceTolerance = distanceTolerance }.sample(start, control[0], end)
        2 -> BezierCubicSampler2D().apply { this.distanceTolerance = distanceTolerance }.sample(start, control[0], control[1], end)
        else -> throw RuntimeException("unsupported number of control points")
    }

    /**
     * Sample [pointCount] points on the segment
     * @param pointCount the number of points to sample on the segment
     */
    fun equidistantPositions(pointCount: Int): List<Vector2> {
        return sampleEquidistant(adaptivePositions(), pointCount)
    }

    val length: Double
        get() = when (control.size) {
            0 -> (end - start).length
            1, 2 -> sumDifferences(adaptivePositions())
            else -> throw RuntimeException("unsupported number of control points")
        }

    /**
     * Return a point the segment
     * @param ut unfiltered t parameter, will be clamped between 0.0 and 1.0
     * @return a [Vector2] that lies on the segment
     */
    fun position(ut: Double): Vector2 {
        val t = ut.coerceIn(0.0, 1.0)
        return when (control.size) {
            0 -> Vector2(start.x * (1.0 - t) + end.x * t, start.y * (1.0 - t) + end.y * t)
            1 -> bezier(start, control[0], end, t)
            2 -> bezier(start, control[0], control[1], end, t)
            else -> error("unsupported number of control points")
        }
    }

    fun direction(): Vector2 = (end - start).normalized

    fun direction(t: Double): Vector2 = derivative(t).normalized

    fun extrema(): List<Double> {
        val dpoints = dpoints()
        return when {
            linear -> emptyList()
            control.size == 1 -> {
                val xRoots = roots(dpoints[0].map { it.x })
                val yRoots = roots(dpoints[0].map { it.y })
                (xRoots + yRoots).distinct().sorted().filter { it in 0.0..1.0 }
            }
            control.size == 2 -> {
                val xRoots = roots(dpoints[0].map { it.x }) + roots(dpoints[1].map { it.x })
                val yRoots = roots(dpoints[0].map { it.y }) + roots(dpoints[1].map { it.y })
                (xRoots + yRoots).distinct().sorted().filter { it in 0.0..1.0 }
            }
            else -> throw RuntimeException("not supported")
        }
    }

    fun extremaPoints(): List<Vector2> = extrema().map { position(it) }

    val bounds: Rectangle get() = vector2Bounds(listOf(start, end) + extremaPoints())


    private fun dpoints(): List<List<Vector2>> {
        val points = listOf(start, *control, end)
        var d = points.size
        var c = d - 1
        val dpoints = mutableListOf<List<Vector2>>()
        var p = points
        while (d > 1) {
            val list = mutableListOf<Vector2>()
            for (j in 0 until c) {
                list.add(Vector2(c * (p[j + 1].x - p[j].x), c * (p[j + 1].y - p[j].y)))
            }
            dpoints.add(list)
            p = list
            d--
            c--
        }
        return dpoints
    }

    fun offset(distance: Double, stepSize: Double = 0.01, yPolarity: YPolarity = YPolarity.CW_NEGATIVE_Y): List<Segment> {
        return if (linear) {
            val n = normal(0.0, yPolarity)
            if (distance > 0.0) {
                listOf(Segment(start + distance * n, end + distance * n))
            } else {
                val d = direction()
                val s = distance.coerceAtMost(length / 2.0)


                val candidate = Segment(start - s * d + distance * n, end + s * d + distance * n)
                if (candidate.length > 0.0) {
                    listOf(candidate)
                } else {
                    emptyList()
                }

            }
        } else {
            reduced(stepSize).map { it.scale(distance, yPolarity) }
        }
    }

    private fun angle(o: Vector2, v1: Vector2, v2: Vector2): Double {
        val dx1 = v1.x - o.x
        val dy1 = v1.y - o.y
        val dx2 = v2.x - o.x
        val dy2 = v2.y - o.y
        val cross = dx1 * dy2 - dy1 * dx2
        val dot = dx1 * dx2 + dy1 * dy2
        return Math.atan2(cross, dot)
    }


    fun isStraight(epsilon: Double = 0.01): Boolean {
        return when (control.size) {
            2 -> {
                val dl = (end - start).normalized
                val d0 = (control[0] - start).normalized
                val d1 = (end - control[0]).normalized

                val dp0 = dl.dot(d0)
                val dp1 = (-dl).dot(d1)

                dp0 * dp0 + dp1 * dp1 > (2.0 - 2 * epsilon)
            }
            1 -> {
                val dl = (end - start).normalized
                val d0 = (control[0] - start).normalized

                val dp0 = dl.dot(d0)
                dp0 * dp0 > (1.0 - epsilon)
            }
            else -> {
                true
            }
        }

    }

    val simple: Boolean
        get() {
            if (linear) {
                return true
            }

            if (control.size == 2) {
                val a1 = angle(start, end, control[0])
                val a2 = angle(start, end, control[1])

                if ((a1 > 0 && a2 < 0) || (a1 < 0 && a2 > 0))
                    return false
            }
            val n1 = normal(0.0, YPolarity.CW_NEGATIVE_Y)
            val n2 = normal(1.0, YPolarity.CW_NEGATIVE_Y)
            val s = n1 dot n2
            return s >= 0.9
        }

    private fun splitOnExtrema(): List<Segment> {
        var extrema = extrema().toMutableList()

        if (isStraight(0.05)) {
            return listOf(this)
        }

        if (simple && extrema.isEmpty()) {
            return listOf(this)
        }

        if (extrema.isEmpty()) {
            return listOf(this)
        }
        if (extrema[0] <= 0.01) {
            extrema[0] = 0.0
        } else {
            extrema = (mutableListOf(0.0) + extrema).toMutableList()
        }

        if (extrema.last() < 0.99) {
            extrema = (extrema + listOf(1.0)).toMutableList()
        } else if (extrema.last() >= 0.99) {
            extrema[extrema.lastIndex] = 1.0
        }

        return extrema.zipWithNext().map {
            sub(it.first, it.second)
        }
    }

    private fun splitToSimple(step: Double): List<Segment> {
        var t1 = 0.0
        var t2 = 0.0
        val result = mutableListOf<Segment>()
        while (t2 <= 1.0) {
            t2 = t1 + step
            while (t2 <= 1.0 + step) {
                val segment = sub(t1, t2)
                if (!segment.simple) {
                    t2 -= step
                    if (abs(t1 - t2) < step) {
                        return listOf(this)
                    }
                    val segment2 = sub(t1, t2)
                    result.add(segment2)
                    t1 = t2
                    break
                }
                t2 += step
            }

        }
        if (t1 < 1.0) {
            result.add(sub(t1, 1.0))
        }
        if (result.isEmpty()) {
            result.add(this)
        }

        return result
    }

    fun reduced(stepSize: Double = 0.01): List<Segment> {
        val pass1 = splitOnExtrema()
        //return pass1
        return pass1.flatMap { it.splitToSimple(stepSize) }
    }

    fun scale(scale: Double, polarity: YPolarity) = scale(polarity) { scale }

    val clockwise
        get() = angle(start, end, control[0]) > 0

    fun scale(polarity: YPolarity, scale: (Double) -> Double): Segment {
        if (control.size == 1) {
            return cubic.scale(polarity, scale)
        }

        val newStart = start + normal(0.0, polarity) * scale(0.0)
        val newEnd = end + normal(1.0, polarity) * scale(1.0)

        val a = LineSegment(start + normal(0.0, polarity) * scale(0.0), start)
        val b = LineSegment(end + normal(1.0, polarity) * scale(1.0), end)

        val o = intersection(a, b, 1000000000.0)

        if (o != Vector2.INFINITY) {
            val newControls = control.mapIndexed { index, it ->
                val d = it - o
                val rc = scale((index + 1.0) / 3.0)
                val s = normal(0.0, polarity).dot(d).sign
                val nd = d.normalized * s
                it + rc * nd
            }
            return Segment(newStart, newControls.toTypedArray(), newEnd)
        } else {
            val newControls = control.mapIndexed { index, it ->
                val rc = scale((index + 1.0) / 3.0)
                it + rc * normal((index + 1.0), polarity)
            }
            return Segment(newStart, newControls.toTypedArray(), newEnd)
        }
    }

    /**
     * Cubic version of segment
     */
    val cubic: Segment
        get() = when {
            control.size == 2 -> this
            control.size == 1 -> {
                Segment(start, start * (1.0 / 3.0) + control[0] * (2.0 / 3.0), control[0] * (2.0 / 3.0) + end * (1.0 / 3.0), end)
            }
            linear -> {
                val delta = end - start
                Segment(start, start + delta * (1.0 / 3.0), start + delta * (2.0 / 3.0), end)
            }
            else -> throw RuntimeException("cannot convert to cubic segment")
        }

    val quadratic: Segment
        get() = when {
            control.size == 1 -> this
            linear -> {
                val delta = end - start
                Segment(start, start + delta * (1.0 / 2.0), end)
            }
            else -> throw RuntimeException("cannot convert to cubic segment")
        }


    fun derivative(t: Double): Vector2 = when {
        linear -> end - start
        control.size == 1 -> safeDerivative(start, control[0], end, t)
        control.size == 2 -> safeDerivative(start, control[0], control[1], end, t)
        else -> throw RuntimeException("not implemented")
    }

    fun normal(ut: Double, polarity: YPolarity = YPolarity.CW_NEGATIVE_Y): Vector2 {
        return direction(ut).perpendicular(polarity)
    }

    val reverse: Segment
        get() {
            return when (control.size) {
                0 -> Segment(end, start)
                1 -> Segment(end, control[0], start)
                2 -> Segment(end, control[1], control[0], start)
                else -> throw RuntimeException("unsupported number of control points")
            }
        }

    /**
     * Take a sub segment starting at [startT] and ending at [endT]
     * @param startT starting segment t parameterization
     * @param endT starting segment t parameterization
     */
    fun sub(startT: Double, endT: Double): Segment {
        // ftp://ftp.fu-berlin.de/tex/CTAN/dviware/dvisvgm/src/Bezier.cpp
        var z0 = startT
        var z1 = endT

        if (startT > endT) {
            z1 = startT
            z0 = endT
        }

        return when {
            z0 == 0.0 -> split(z1)[0]
            z1 == 1.0 -> split(z0).last()
            else -> split(z0).last().split(map(z0, 1.0, 0.0, 1.0, z1))[0]
        }
    }

    /**
     * Split the contour
     * @param t the point to split the contour at
     * @return array of parts, depending on the split point this is one or two entries long
     */
    fun split(t: Double): Array<Segment> {
        val u = t.clamp(0.0, 1.0)
        val splitSigma = 10E-6

        if (u < splitSigma) {
            return arrayOf(Segment(start, start), this)
        }

        if (u >= 1.0 - splitSigma) {
            return arrayOf(this, Segment(end, end))
        }

        if (linear) {
            val cut = start + (end.minus(start) * u)
            return arrayOf(Segment(start, cut), Segment(cut, end))
        } else {
            when {
                control.size == 2 -> {
                    val z = u
                    val z2 = z * z
                    val z3 = z * z * z
                    val iz = 1 - z
                    val iz2 = iz * iz
                    val iz3 = iz * iz * iz

                    val lsm = Matrix44(
                            1.0, 0.0, 0.0, 0.0,
                            iz, z, 0.0, 0.0,
                            iz2, 2.0 * iz * z, z2, 0.0,
                            iz3, 3.0 * iz2 * z, 3.0 * iz * z2, z3)

                    val px = Vector4(start.x, control[0].x, control[1].x, end.x)
                    val py = Vector4(start.y, control[0].y, control[1].y, end.y)

                    val plx = lsm * px//.multiply(lsm)
                    val ply = lsm * py// py.multiply(lsm)

                    val pl0 = Vector2(plx.x, ply.x)
                    val pl1 = Vector2(plx.y, ply.y)
                    val pl2 = Vector2(plx.z, ply.z)
                    val pl3 = Vector2(plx.w, ply.w)

                    val left = Segment(pl0, pl1, pl2, pl3)

                    val rsm = Matrix44(
                            iz3, 3.0 * iz2 * z, 3.0 * iz * z2, z3,
                            0.0, iz2, 2.0 * iz * z, z2,
                            0.0, 0.0, iz, z,
                            0.0, 0.0, 0.0, 1.0
                    )

                    val prx = rsm * px
                    val pry = rsm * py

                    val pr0 = Vector2(prx.x, pry.x)
                    val pr1 = Vector2(prx.y, pry.y)
                    val pr2 = Vector2(prx.z, pry.z)
                    val pr3 = Vector2(prx.w, pry.w)

                    val right = Segment(pr0, pr1, pr2, pr3)

                    return arrayOf(left, right)
                }
                control.size == 1 -> {
                    val z = u
                    val iz = 1 - z
                    val iz2 = iz * iz
                    val z2 = z * z

                    val lsm = Matrix44(
                            1.0, 0.0, 0.0, 0.0,
                            iz, z, 0.0, 0.0,
                            iz2, 2.0 * iz * z, z2, 0.0,
                            0.0, 0.0, 0.0, 0.0)

                    val px = Vector4(start.x, control[0].x, end.x, 0.0)
                    val py = Vector4(start.y, control[0].y, end.y, 0.0)

                    val plx = lsm * px
                    val ply = lsm * py

                    val left = Segment(
                            Vector2(plx.x, ply.x),
                            Vector2(plx.y, ply.y),
                            Vector2(plx.z, ply.z))

                    val rsm = Matrix44(
                            iz2, 2.0 * iz * z, z2, 0.0,
                            0.0, iz, z, 0.0,
                            0.0, 0.0, 1.0, 0.0,
                            0.0, 0.0, 0.0, 0.0)

                    val prx = rsm * px
                    val pry = rsm * py

                    val rdx0 = prx.y - prx.x
                    val rdy0 = pry.y - pry.x

                    val rdx1 = prx.z - prx.y
                    val rdy1 = pry.z - pry.y


                    require(rdx0 * rdx0 + rdy0 * rdy0 > 0.0) {
                        "Q start/c0 overlap after split on $t $this"
                    }
                    require(rdx1 * rdx1 + rdy1 * rdy1 > 0.0) {
                        "Q end/c0 overlap after split on $t $this"
                    }

                    val right = Segment(
                            Vector2(prx.x, pry.x),
                            Vector2(prx.y, pry.y),
                            Vector2(prx.z, pry.z))

                    return arrayOf(left, right)
                }
                else -> error("unsupported number of control points")
            }
        }
    }

    override fun toString(): String {
        return "Segment(start=$start, end=$end, control=${control.contentToString()})"
    }

    fun copy(start: Vector2 = this.start, control: Array<Vector2> = this.control, end: Vector2 = this.end): Segment {
        return Segment(start, control, end)
    }

    override fun equals(other: Any?): Boolean {
        if (this === other) return true
        if (javaClass != other?.javaClass) return false

        other as Segment

        if (start != other.start) return false
        if (end != other.end) return false
        if (!control.contentEquals(other.control)) return false

        return true
    }

    override fun hashCode(): Int {
        var result = start.hashCode()
        result = 31 * result + end.hashCode()
        result = 31 * result + control.contentHashCode()
        return result
    }

<<<<<<< HEAD
    val contour: ShapeContour
        get() = ShapeContour(listOf(this), false)
=======
    operator fun times(scale: Double): Segment {
        return when (type) {
            SegmentType.LINEAR -> Segment(start * scale, end * scale)
            SegmentType.QUADRATIC -> Segment(start * scale, control[0] * scale, end * scale)
            SegmentType.CUBIC -> Segment(start * scale, control[0] * scale, control[1] * scale, end * scale)
        }
    }

    operator fun div(scale: Double): Segment {
        return when (type) {
            SegmentType.LINEAR -> Segment(start / scale, end / scale)
            SegmentType.QUADRATIC -> Segment(start / scale, control[0] / scale, end / scale)
            SegmentType.CUBIC -> Segment(start / scale, control[0] / scale, control[1] / scale, end / scale)
        }
    }

    operator fun minus(right: Segment): Segment {
        return if (this.type == right.type) {
            when (type) {
                SegmentType.LINEAR -> Segment(start - right.start, end - right.end)
                SegmentType.QUADRATIC -> Segment(start - right.start, control[0] - right.control[0], end - right.end)
                SegmentType.CUBIC -> Segment(start - right.start, control[0] - right.control[0], control[1] - right.control[1], end - right.end)
            }
        } else {
            if (this.type.ordinal > right.type.ordinal) {
                when (type) {
                    SegmentType.LINEAR -> error("impossible?")
                    SegmentType.QUADRATIC -> this - right.quadratic
                    SegmentType.CUBIC -> this - right.cubic
                }
            } else {
                when (right.type) {
                    SegmentType.LINEAR -> error("impossible?")
                    SegmentType.QUADRATIC -> this.quadratic - right
                    SegmentType.CUBIC -> this.cubic - right
                }
            }
        }
    }

    operator fun plus(right: Segment): Segment {
        return if (this.type == right.type) {
            when (type) {
                SegmentType.LINEAR -> Segment(start + right.start, end + right.end)
                SegmentType.QUADRATIC -> Segment(start + right.start, control[0] + right.control[0], end + right.end)
                SegmentType.CUBIC -> Segment(start + right.start, control[0] + right.control[0], control[1] + right.control[1], end + right.end)
            }
        } else {
            if (this.type.ordinal > right.type.ordinal) {
                when (type) {
                    SegmentType.LINEAR -> error("impossible?")
                    SegmentType.QUADRATIC -> this + right.quadratic
                    SegmentType.CUBIC -> this + right.cubic
                }
            } else {
                when (right.type) {
                    SegmentType.LINEAR -> error("impossible?")
                    SegmentType.QUADRATIC -> this.quadratic + right
                    SegmentType.CUBIC -> this.cubic + right
                }
            }
        }
    }
>>>>>>> 1372297d
}

private fun sumDifferences(points: List<Vector2>) =
        (0 until points.size - 1).sumByDouble { (points[it] - points[it + 1]).length }


enum class Winding {
    CLOCKWISE,
    COUNTER_CLOCKWISE
}

enum class SegmentJoin {
    ROUND,
    MITER,
    BEVEL
}

data class ShapeContour(val segments: List<Segment>, val closed: Boolean, val polarity: YPolarity = YPolarity.CW_NEGATIVE_Y) {
    companion object {
        val EMPTY = ShapeContour(emptyList(), false)

        fun fromPoints(points: List<Vector2>, closed: Boolean, polarity: YPolarity = YPolarity.CW_NEGATIVE_Y) =
                if (!closed) {
                    ShapeContour((0 until points.size - 1).map { Segment(points[it], points[it + 1]) }, closed, polarity)
                } else {
                    val d = (points.last() - points.first()).squaredLength
                    val usePoints = if (d > 10E-6) points else points.dropLast(1)
                    ShapeContour((usePoints.indices).map { Segment(usePoints[it], usePoints[(it + 1) % usePoints.size]) }, true, polarity)
                }
    }

    val triangulation by lazy {
        triangulate(Shape(listOf(this))).windowed(3, 3).map {
            Triangle(it[0], it[1], it[2])
        }
    }

    init {
        segments.zipWithNext().forEach {
            val d = (it.first.end - it.second.start).length
            require(d < 10E-6) {
                "points are too far away from each other ${it.first.end} ${it.second.start} $d"
            }
        }
    }

    val shape get() = Shape(listOf(this))

    val length by lazy { segments.sumByDouble { it.length } }
    val bounds by lazy { vector2Bounds(sampleLinear().segments.flatMap { listOf(it.start, it.end) }) }

    val winding: Winding
        get() {
            var sum = 0.0
            segments.forEachIndexed { i, v ->
                val after = segments[mod(i + 1, segments.size)].start
                sum += (after.x - v.start.x) * (after.y + v.start.y)
            }
            return when (polarity) {
                YPolarity.CCW_POSITIVE_Y -> if (sum < 0) {
                    Winding.COUNTER_CLOCKWISE
                } else {
                    Winding.CLOCKWISE
                }
                YPolarity.CW_NEGATIVE_Y -> if (sum < 0) {
                    Winding.CLOCKWISE
                } else {
                    Winding.COUNTER_CLOCKWISE
                }
            }
        }
    val exploded: List<ShapeContour>
        get() = segments.map { ShapeContour(listOf(it), false, polarity) }

    val clockwise: ShapeContour get() = if (winding == Winding.CLOCKWISE) this else this.reversed
    val counterClockwise: ShapeContour get() = if (winding == Winding.COUNTER_CLOCKWISE) this else this.reversed

    operator fun plus(other: ShapeContour): ShapeContour {
        require(polarity == other.polarity) {
            """shapes have mixed polarities"""
        }
        if (segments.isEmpty() && other.segments.isEmpty()) {
            return EMPTY
        } else {
            if (segments.isEmpty()) {
                return other
            }
            if (other.segments.isEmpty()) {
                return this
            }
        }
        val epsilon = 0.001
        val segments = mutableListOf<Segment>()
        segments.addAll(this.segments)
        if ((this.segments[this.segments.size - 1].end - other.segments[0].start).length > epsilon) {
            segments.add(Segment(this.segments[this.segments.size - 1].end, other.segments[0].start))
        }
        segments.addAll(other.segments)
        return ShapeContour(segments, false, polarity)
    }

    operator fun contains(point: Vector2): Boolean = closed && this.toRing2().test(Vec2(point.x, point.y)).inside

    /*
    operator fun contains(point: Vector2) : Boolean {
        return this.toRing2().test(Vec2(point.x, point.y)).inside
    }
     */

    /**
     * Estimate t parameter value for a given length
     * @return a value between 0 and 1
     */
    fun tForLength(length: Double): Double {
        var remaining = length
        if (length <= 0.0) {
            return 0.0
        }
        if (segments.size == 1) {
            return segments.first().tForLength(length)
        }
        for ((index, segment) in segments.withIndex()) {
            val segmentLength = segment.length
            if (segmentLength > remaining) {
                return (segment.tForLength(remaining) + index) / segments.size
            } else {
                remaining -= segmentLength
            }
        }
        return 1.0
    }

    fun offset(distance: Double, joinType: SegmentJoin = SegmentJoin.ROUND): ShapeContour {
        if (segments.size == 1) {
            return ShapeContour(segments[0].offset(distance, yPolarity = polarity), false, polarity)
        }

        val offsets = segments.map { it.offset(distance, yPolarity = polarity) }.filter { it.isNotEmpty() }

        if (offsets.isEmpty()) {
            return ShapeContour(emptyList(), false)
        }

        val startPoint = if (closed) offsets.last().last().end else offsets.first().first().start

        return contour {
            moveTo(startPoint)
            for (offset in offsets) {
                val mOffset = offset.toMutableList()
                lastSegment?.let { ls ->
                    val fs = offset.first()
                    if (ls.type == SegmentType.LINEAR && fs.type == SegmentType.LINEAR) {
                        val i = intersection(ls.start, ls.end, offset.first().start, offset.first().end)
                        if (i != Vector2.INFINITY && (i - ls.end).squaredLength > 10E-6) {
                            undo()
                            lineTo(i)
                            lineTo(fs.end)
                            mOffset.removeAt(0)
                        }
                    }
                }
                if (mOffset.isNotEmpty()) {
                    val delta = (mOffset.first().start - cursor)
                    val joinDistance = delta.length
                    if (joinDistance > 10E-6) {
                        when (joinType) {
                            SegmentJoin.BEVEL -> lineTo(mOffset.first().start)
                            SegmentJoin.ROUND -> arcTo(
                                    crx = joinDistance * 0.5 * sqrt(2.0),
                                    cry = joinDistance * 0.5 * sqrt(2.0),
                                    angle = 90.0,
                                    largeArcFlag = false,
                                    sweepFlag = true,
                                    end = mOffset.first().start
                            )
                            SegmentJoin.MITER -> {
                                val ls = lastSegment ?: offsets.last().last()
                                val fs = mOffset.first()
                                val i = intersection(ls.end, ls.end + ls.direction(1.0), fs.start, fs.start - fs.direction(0.0), eps = 10E8)
                                if (i !== Vector2.INFINITY) {
                                    lineTo(i)
                                    lineTo(fs.start)
                                } else {
                                    lineTo(fs.start)
                                }
                            }
                        }
                    }
                    for (segment in mOffset) {
                        val d = (segment.start - cursor).length
                        if (d > 1.0) {
                            // TODO: I am not sure if this should happen at all, and if it should, if this is
                            // the best way to deal with it.
                            lineTo(segment.start)
                        }
                        segment(segment)
                    }
                }
            }
            if (this@ShapeContour.closed) {
                close()
            }
        }
    }

    val empty: Boolean
        get() {
            return this === EMPTY || segments.isEmpty()
        }

    fun position(ut: Double): Vector2 {
        if (empty) {
            return Vector2.INFINITY
        }

        val t = ut.clamp(0.0, 1.0)
        return when (t) {
            0.0 -> segments[0].start
            1.0 -> segments.last().end
            else -> {
                val segment = (t * segments.size).toInt()
                val segmentOffset = (t * segments.size) - segment
                segments[min(segments.size - 1, segment)].position(segmentOffset)
            }
        }
    }

    /**
     * Evaluates the contour for the given position
     */
    fun normal(ut: Double): Vector2 {
        if (empty) {
            return Vector2.ZERO
        }

        val t = ut.coerceIn(0.0, 1.0)
        return when (t) {
            0.0 -> segments[0].normal(0.0, polarity)
            1.0 -> segments.last().normal(1.0, polarity)
            else -> {
                val segment = (t * segments.size).toInt()
                val segmentOffset = (t * segments.size) - segment
                segments[Math.min(segments.size - 1, segment)].normal(segmentOffset, polarity)
            }
        }
    }

    fun adaptivePositions(distanceTolerance: Double = 0.5): List<Vector2> {
        if (empty) {
            return emptyList()
        }

        val adaptivePoints = mutableListOf<Vector2>()

        for (segment in this.segments) {
            val samples = segment.adaptivePositions(distanceTolerance)

            samples.forEach {
                val last = adaptivePoints.lastOrNull()
                if (last == null || last.squaredDistanceTo(it) > 0.0) {
                    adaptivePoints.add(it)
                }
            }
        }
        adaptivePoints.zipWithNext().forEach {
            require(it.first.squaredDistanceTo(it.second) > 0.0)
        }
        return adaptivePoints
    }

    fun adaptivePositionsAndDirection(distanceTolerance: Double = 0.5): Pair<List<Vector2>, List<Vector2>> {
        if (empty) {
            return Pair(emptyList(), emptyList())
        }
        val adaptivePoints = mutableListOf<Vector2>()
        val adaptiveNormals = mutableListOf<Vector2>()
        var last: Vector2? = null
        for (segment in this.segments) {
            val samples = segment.adaptivePositionsAndNormals(distanceTolerance)
            if (samples.first.isNotEmpty()) {
                val r = samples.first[0]
                if (last == null || last.minus(r).length > 0.01) {
                    adaptivePoints.add(r)
                    adaptiveNormals.add(samples.second[0].normalized)
                }
                for (i in 1 until samples.first.size) {
                    adaptivePoints.add(samples.first[i])
                    adaptiveNormals.add(samples.second[i].normalized)
                    last = samples.first[i]
                }
            }
        }
        adaptivePoints.zipWithNext().forEach {
            require(it.first.squaredDistanceTo(it.second) > 0.0)
        }
        return Pair(adaptivePoints, adaptiveNormals)
    }

    /**
     *
     */
    fun equidistantPositions(pointCount: Int) = sampleEquidistant(adaptivePositions(), pointCount)

    /**
     * Adaptively sample the contour into line segments while still approximating the original contour
     * @param distanceTolerance controls the quality of the approximation
     * @return a ShapeContour composed of linear segments
     */
    fun sampleLinear(distanceTolerance: Double = 0.5) =
            fromPoints(adaptivePositions(distanceTolerance), closed, polarity)

    /**
     * Sample the shape contour into line segments
     */
    fun sampleEquidistant(pointCount: Int): ShapeContour {
        if (empty) {
            return EMPTY
        }
        val points = equidistantPositions(pointCount.coerceAtLeast(2))
        val segments = (0 until points.size - 1).map { Segment(points[it], points[it + 1]) }
        return ShapeContour(segments, closed, polarity)
    }

    fun transform(transform: Matrix44) =
            if (empty) {
                EMPTY
            } else {
                if (transform === Matrix44.IDENTITY) {
                    this
                } else {
                    ShapeContour(segments.map { it.transform(transform) }, closed, polarity)
                }
            }

    /**
     * Sample a sub contour
     * @param startT starting point in [0, 1)
     * @param endT ending point in [0, 1)
     * @return sub contour
     */
    fun sub(startT: Double, endT: Double): ShapeContour {
        if (segments.isEmpty()) {
            return EMPTY
        }

        require(startT == startT) { "u0 is NaN" }
        require(endT == endT) { "u1 is NaN" }

        if (abs(startT - endT) < 10E-6) {
            return EMPTY
        }

        var t0 = startT
        var t1 = endT

        if (closed && (t1 < t0 || t1 > 1.0 || t0 > 1.0 || t0 < 0.0 || t1 < 0.0)) {
            val diff = t1 - t0
            t0 = mod(t0, 1.0)
            if (abs(diff) < (1.0 - 10E-6)) {
                return if (diff > 0.0) {
                    t1 = t0 + diff
                    if (t1 > 1.0) {
                        sub(t0, 1.0) + sub(0.0, t1 - 1.0)
                    } else {
                        sub(t0, t1)
                    }
                } else {
                    t1 = t0 + diff
                    if (t1 < 0) {
                        sub(t1 + 1.0, 1.0) + sub(0.0, t0)
                    } else {
                        sub(t1, t0)
                    }
                }
            } else {
                t1 = if (diff < 0.0) {
                    t0 - 1.0
                } else {
                    t0 + 1.0
                }
                if (t1 > 1.0) {
                    return sub(t0, 1.0) + sub(0.0, t1 - 1.0)
                }
                if (t1 < 1.0) {
                    return sub(t0, 1.0) + sub(0.0, t1 + 1.0)
                }
            }
        }

        t0 = t0.coerceIn(0.0, 1.0)
        t1 = t1.coerceIn(0.0, 1.0)

        var z0 = t0
        var z1 = t1

        if (t0 > t1) {
            z0 = t1
            z1 = t0
        }

        val length = segments.size.toDouble()
        var segment0 = (z0 * length).toInt()
        val segmentOffset0 = if (segment0 < segments.size) z0 * length % 1.0 else 1.0
        var segment1 = (z1 * length).toInt()
        val segmentOffset1 = if (segment1 < segments.size) z1 * length % 1.0 else 1.0

        segment1 = Math.min(segments.size - 1, segment1)
        segment0 = Math.min(segments.size - 1, segment0)

        val newSegments = mutableListOf<Segment>()
        val epsilon = 0.000001

        for (s in segment0..segment1) {
            if (s == segment0 && s == segment1) {
                //if (Math.abs(segmentOffset0-segmentOffset1) > epsilon)
                newSegments.add(segments[s].sub(segmentOffset0, segmentOffset1))
            } else if (s == segment0) {
                if (segmentOffset0 < 1.0 - epsilon)
                    newSegments.add(segments[s].sub(segmentOffset0, 1.0))
            } else if (s == segment1) {
                if (segmentOffset1 > epsilon)
                    newSegments.add(segments[s].sub(0.0, segmentOffset1))
            } else {
                newSegments.add(segments[s])
            }
        }
        return ShapeContour(newSegments, false, polarity)
    }


    /**
     * Checks if a give point lies on the contour
     * @param point the point to check
     * @param error what is the allowed error (unitless, but likely in pixels)
     * @return the contour parameter in [0..1.0) if the point is within error `null` otherwise
     *
     */
    fun on(point: Vector2, error: Double = 5.0): Double? {
        for (i in segments.indices) {
            val st = segments[i].on(point, error)
            if (st != null) {
                return (i + st) / segments.size
            }
        }
        return null
    }

    /**
     * Project a point on the contour
     * @param point the point to project
     * @return a projected point that lies on the contour
     */
    fun nearest(point: Vector2): ContourPoint {
        val n = segments.map { it.nearest(point) }.minByOrNull { it.position.distanceTo(point) } ?: error("no segments")
        val segmentIndex = segments.indexOf(n.segment)
        val t = (segmentIndex + n.segmentT) / segments.size
        return ContourPoint(this, t, n.segment, n.segmentT, n.position)
    }

    val opened get() = ShapeContour(segments, false, polarity)
    val reversed get() = ShapeContour(segments.map { it.reverse }.reversed(), closed, polarity)

    @Deprecated("complicated semantics")
    fun map(closed: Boolean = this.closed, mapper: (Segment) -> Segment): ShapeContour {
        val segments = segments.map(mapper)
        val fixedSegments = mutableListOf<Segment>()

        if (segments.size > 1) {
            for (i in 0 until segments.size - 1) {
                val left = segments[i]
                val right = segments[i + 1]
                val fixLeft = Segment(left.start, left.control, right.start)
                fixedSegments.add(fixLeft)
            }
            if (closed) {
                val left = segments.last()
                val right = segments.first()
                fixedSegments.add(Segment(left.start, left.control, right.start))
            } else {
                fixedSegments.add(segments.last())
            }
        }
        return ShapeContour(if (segments.size > 1) fixedSegments else segments, closed, polarity)
    }
}

enum class ShapeTopology {
    CLOSED,
    OPEN,
    MIXED
}

class Shape(val contours: List<ShapeContour>) {

    companion object {
        val EMPTY = Shape(emptyList())
        fun compound(shapes: List<Shape>) = Shape(shapes.flatMap { it.contours })
    }

    val bounds by lazy {
        if (empty) {
            Rectangle(0.0, 0.0, 0.0, 0.0)
        } else {
            rectangleBounds(contours.mapNotNull {
                if (it.empty) {
                    null
                } else {
                    it.bounds
                }
            })
        }
    }

    val topology = when {
        contours.isEmpty() -> ShapeTopology.OPEN
        contours.all { it.closed } -> ShapeTopology.CLOSED
        contours.all { !it.closed } -> ShapeTopology.OPEN
        else -> ShapeTopology.MIXED
    }

    val openContours: List<ShapeContour> =
            when (topology) {
                ShapeTopology.OPEN -> contours
                ShapeTopology.CLOSED -> emptyList()
                ShapeTopology.MIXED -> contours.filter { !it.closed }
            }

    val closedContours: List<ShapeContour> =
            when (topology) {
                ShapeTopology.OPEN -> emptyList()
                ShapeTopology.CLOSED -> contours
                ShapeTopology.MIXED -> contours.filter { it.closed }
            }

    val empty get() = this === EMPTY || contours.isEmpty()

    val linear get() = contours.all { it.segments.all { it.linear } }
    fun polygon(distanceTolerance: Double = 0.5) = Shape(contours.map { it.sampleLinear(distanceTolerance) })

    val triangulation by lazy {
        triangulate(this).windowed(3, 3).map {
            Triangle(it[0], it[1], it[2])
        }
    }

    val area by lazy {
        triangulation.sumByDouble { it.area }
    }

    fun randomPoints(pointCount: Int, random: Random = Random.Default): List<Vector2> {
        val randomValues = List(pointCount) { random.nextDouble() * area }.sortedDescending().toMutableList()
        var sum = 0.0
        val result = mutableListOf<Vector2>()
        for (triangle in triangulation) {
            sum += triangle.area
            if (randomValues.isEmpty()) {
                break
            }
            while (sum > randomValues.last()) {
                result.add(triangle.randomPoint())
                randomValues.removeLastOrNull()
                if (randomValues.isEmpty()) {
                    break
                }
            }
        }
        return result
    }

    operator fun contains(v: Vector2): Boolean {
        return toRegion2().contains(Vec2(v.x, v.y))
    }

    /**
     * The outline of the shape
     */
    val outline get() = contours[0]

    /**
     * The indexed hole of the shape
     * @param index
     */
    fun hole(index: Int) = contours[index + 1]

    /**
     * Apply a tranform to the shape
     * @param transform a Matrix44 that represents the transform
     * @return a transformed shape instance
     */
    fun transform(transform: Matrix44) = if (transform === Matrix44.IDENTITY) {
        this
    } else {
        Shape(contours.map { it.transform(transform) })
    }

    /**
     * Apply a map to the shape. Maps every contour.
     */
    fun map(mapper: (ShapeContour) -> ShapeContour) = Shape(contours.map { mapper(it) })

    val compound: Boolean
        get() {
            return if (contours.isEmpty()) {
                false
            } else {
                contours.count { it.winding == Winding.CLOCKWISE } > 1
            }
        }

    /**
     * Splits a compound shape into separate shapes.
     */
    fun splitCompounds(winding: Winding = Winding.CLOCKWISE): List<Shape> {
        return if (contours.isEmpty()) {
            emptyList()
        } else {
            val (cw, ccw) = closedContours.partition { it.winding == winding }
            val candidates = cw.map { outer ->
                val cs = ccw.filter { intersects(it.bounds, outer.bounds) }
                listOf(outer) + cs
            }
            (candidates + openContours.map { listOf(it) }).map { Shape(it) }
        }
    }

    override fun equals(other: Any?): Boolean {
        if (this === other) return true
        if (javaClass != other?.javaClass) return false

        other as Shape

        if (contours != other.contours) return false

        return true
    }

    override fun hashCode(): Int {
        return contours.hashCode()
    }
}

val List<ShapeContour>.shape
    get() = Shape(this)

val List<Shape>.compound
    get() = Shape.compound(this)

fun CatmullRom2.toSegment(): Segment {
    val d1a2 = (p1 - p0).length.pow(2 * alpha)
    val d2a2 = (p2 - p1).length.pow(2 * alpha)
    val d3a2 = (p3 - p2).length.pow(2 * alpha)
    val d1a = (p1 - p0).length.pow(alpha)
    val d2a = (p2 - p1).length.pow(alpha)
    val d3a = (p3 - p2).length.pow(alpha)

    val b0 = p1
    val b1 = (p2 * d1a2 - p0 * d2a2 + p1 * (2 * d1a2 + 3 * d1a * d2a + d2a2)) / (3 * d1a * (d1a + d2a))
    val b2 = (p1 * d3a2 - p3 * d2a2 + p2 * (2 * d3a2 + 3 * d3a * d2a + d2a2)) / (3 * d3a * (d3a + d2a))
    val b3 = p2

    return Segment(b0, b1, b2, b3)
}

fun CatmullRomChain2.toContour(): ShapeContour = ShapeContour(segments.map { it.toSegment() }, this.loop)

<|MERGE_RESOLUTION|>--- conflicted
+++ resolved
@@ -786,10 +786,6 @@
         return result
     }
 
-<<<<<<< HEAD
-    val contour: ShapeContour
-        get() = ShapeContour(listOf(this), false)
-=======
     operator fun times(scale: Double): Segment {
         return when (type) {
             SegmentType.LINEAR -> Segment(start * scale, end * scale)
@@ -853,7 +849,9 @@
             }
         }
     }
->>>>>>> 1372297d
+
+    val contour: ShapeContour
+        get() = ShapeContour(listOf(this), false)
 }
 
 private fun sumDifferences(points: List<Vector2>) =
